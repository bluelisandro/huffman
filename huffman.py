--- conflicted
+++ resolved
@@ -48,28 +48,11 @@
     :param byte_freqs: dict of tuples containing the frequency and priority for each byte
     :returns: huffman tree
     """
-<<<<<<< HEAD
+
     # Create minheap of tuples (freq, priority, byte)
     freq_min_heap = []
     for byte, (freq, priority) in byte_freqs.items():  # O(nlog(n))
         heapq.heappush(freq_min_heap, (freq, priority, byte))
-=======
-     # Ensure all elements in the minheap are tuples with the frequency as the first element
-    freq_min_heap = [(freq, byte) for byte, freq in freq_map.items()]
-    
-    # Build the min heap
-    # heapq.heapify(freq_min_heap)
-    freq_min_heap.sort(key=lambda t: t[0])
-
-    # Leaf node: (freq, byte)
-    # Internal node: (freq, left child, right child)
-
-    # Repeat until there is only one node left in the minheap
-    while len(freq_min_heap) > 1:
-        # Pop the two smallest frequencies from the minheap
-        # left = heapq.heappop(freq_min_heap)
-        left = freq_min_heap.pop(0)
->>>>>>> 76c005c4
 
     # Construct tree until there is only one node left in the minheap
     while len(freq_min_heap) > 1:  # O(nlog(n))
@@ -91,7 +74,7 @@
               dict containing the decoder ring as explained in lecture and handout.
     """
     decoder_ring = {}  # key: byte, value: code
-<<<<<<< HEAD
+
     # Leaf nodes  : (freq, prority, byte)
     # Parent nodes: (freq, priority, left child, right child)
     # Each element in the stack is a tuple (node, code)
@@ -102,16 +85,7 @@
         if isinstance(current_node[2], int):
             # If the node is a leaf node, add the byte and code to the decoder ring
             decoder_ring[current_node[2]] = code
-=======
-    
-    # Leaf node: (freq, byte)
-    # Internal node: (freq, left child, right child)
-    def _create_decoder_ring(node: Tuple[int, any, any], code: str):
-        # If a node has only one child, its left child is a leaf node
-        # so we can add that code to the dictionary
-        if len(node) == 2:
-            decoder_ring[node[1]] = code
->>>>>>> 76c005c4
+
         else:
             # If the node is a parent node, add its children to the stack
             # and add 0 to code for the left child and 1 for the right child
